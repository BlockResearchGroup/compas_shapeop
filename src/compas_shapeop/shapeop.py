--- conflicted
+++ resolved
@@ -6,11 +6,7 @@
 
 from compas.datastructures import Mesh
 
-<<<<<<< HEAD
-from . import _shapeop
-=======
 from ._shapeop import SolverWrapper
->>>>>>> 86e508fd
 
 
 class Solver:
